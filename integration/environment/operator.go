--- conflicted
+++ resolved
@@ -79,13 +79,8 @@
 
 	e.Config.WebhookServerPort = port
 
-<<<<<<< HEAD
-	e.Namespace = namespace
-	e.Config.OperatorNamespace = namespace
-	e.Config.Namespace = namespace
-=======
+	e.Config.OperatorNamespace = e.Namespace
 	e.Config.Namespace = e.Namespace
->>>>>>> 0127e564
 
 	dockerImageOrg, found := os.LookupEnv("DOCKER_IMAGE_ORG")
 	if !found {
